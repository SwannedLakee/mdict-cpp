--- conflicted
+++ resolved
@@ -15,13 +15,10 @@
 #include <functional>
 #include <iostream>
 #include <string>
-<<<<<<< HEAD
-=======
 #include "encode/api.h"
 #include "encode/base64.h"
 #include <algorithm>
 #include <functional>
->>>>>>> f2a20530
 
 typedef long long int64;
 
@@ -93,10 +90,12 @@
 
 
 int main(int argc, char **argv) {
-<<<<<<< HEAD
-  bool list_keys = false;
-  bool verbose = false;
-  int opt;
+    bool list_keys = false;
+    bool verbose = false;
+    int opt;
+
+    std::string definition;
+    std::string definition_hex;
 
   // Parse command line options
   while ((opt = getopt(argc, argv, "lhv")) != -1) {
@@ -113,31 +112,6 @@
     default:
       print_usage(argv[0]);
       return 1;
-=======
-    bool list_keys = false;
-    bool verbose = false;
-    int opt;
-
-    std::string definition;
-    std::string definition_hex;
-
-    // Parse command line options
-    while ((opt = getopt(argc, argv, "lhv")) != -1) {
-        switch (opt) {
-            case 'l':
-                list_keys = true;
-                break;
-            case 'v':
-                verbose = true;
-                break;
-            case 'h':
-                print_usage(argv[0]);
-                return 0;
-            default:
-                print_usage(argv[0]);
-                return 1;
-        }
->>>>>>> f2a20530
     }
   }
 
@@ -190,14 +164,7 @@
 
     std::cout << "Total keys: " << key_list_len << "\n";
     if (verbose) {
-<<<<<<< HEAD
       std::cout << "File type: " << (is_mdd ? "MDD" : "MDX") << "\n\n";
-=======
-        std::cout << "Dictionary file: " << dict_file << std::endl;
-        if (query_key) {
-	  std::cout << "Query key: " << query_key << std::endl;
-        }
->>>>>>> f2a20530
     }
 
     for (unsigned long i = 0; i < key_list_len; ++i) {
@@ -284,84 +251,9 @@
                 << std::endl;
     }
 
-<<<<<<< HEAD
     int64 t3 = Timetool::getSystemTime();
     if (verbose) {
       std::cout << "Lookup cost time: " << t3 - t2 << " ms" << std::endl;
-=======
-    bool is_mdd = is_mdd_file(dict_file);
-
-    if (list_keys) {
-        uint64_t key_list_len = 0;
-        simple_key_item** key_list_result = mdict_keylist(dict, &key_list_len);
-
-        if (key_list_len == 0) {
-            std::cerr << "No keys in dictionary\n";
-            mdict_destory(dict);
-            return 1;
-        }
-
-       
-        std::cout << "Total keys: " << key_list_len << "\n";
-        if (verbose) {
-            std::cout << "File type: " << (is_mdd ? "MDD" : "MDX") << "\n\n";
-        }
-
-        for (unsigned long i = 0; i < key_list_len; ++i) {
-            simple_key_item* key = key_list_result[i];
-            if (!key || !key->key_word) continue;
-            
-            std::string original_str = key->key_word;
-            std::string decoded_str;
-            
-            if (is_mdd) {
-                decoded_str = hex_string_to_utf8(key->key_word);
-            } else {
-                decoded_str = original_str;  // MDX files don't need decoding
-            }
-
-            if (verbose) {
-                std::cout << "<================ start key index :[" << i << "] =================>\n";
-                std::cout << "Original string: " << original_str << "\n";
-                std::cout << (is_mdd ? "Decoded (MDD): " : "Key (MDX): ") << decoded_str << "\n";
-                std::cout << "<================   end key index :[" << i << "] =================>\n";
-            } else {
-                std::cout << decoded_str << "\n";
-            }
-        }
-
-	
-	
-        free_simple_key_list(key_list_result, key_list_len);
-    } else {
-        std::cout << "\n ==> query_key \n " << query_key << std::endl;
-        char *result[0];
-        if (!is_mdd) {
-            mdict_lookup(dict, query_key, result);
-	  	  	    
-        } else {
-            mdict_locate(dict, query_key, result);
-
-        }
-        
-	std::string definition(*result);
-	definition = base64_from_hex(definition);
-	    
-        if (verbose) {
-            std::cout << ">>[definition start] [" << query_key << "] length: " << definition.length() << " >>" << std::endl;
-            std::cout << definition << std::endl;
-            std::cout << "<<[definition   end] [" << query_key << "]"  << " <<" << std::endl;
-        } else {
-	  std::cout << std::endl;
-	  std::cout.write(definition.data(), definition.size());
-	  std::cout << std::endl;
-        }
-
-        int64 t3 = Timetool::getSystemTime();
-        if (verbose) {
-            std::cout << "Lookup cost time: " << t3 - t2 << " ms" << std::endl;
-        }
->>>>>>> f2a20530
     }
   }
 
