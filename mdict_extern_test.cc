--- conflicted
+++ resolved
@@ -10,10 +10,6 @@
 #include <functional>
 #include <iostream>
 #include <string>
-<<<<<<< HEAD
-=======
-#include "encode/api.h"
->>>>>>> c1ffd6fa
 #include <algorithm>
 #include <functional>
 
